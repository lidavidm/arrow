// Licensed to the Apache Software Foundation (ASF) under one
// or more contributor license agreements.  See the NOTICE file
// distributed with this work for additional information
// regarding copyright ownership.  The ASF licenses this file
// to you under the Apache License, Version 2.0 (the
// "License"); you may not use this file except in compliance
// with the License.  You may obtain a copy of the License at
//
//   http://www.apache.org/licenses/LICENSE-2.0
//
// Unless required by applicable law or agreed to in writing,
// software distributed under the License is distributed on an
// "AS IS" BASIS, WITHOUT WARRANTIES OR CONDITIONS OF ANY
// KIND, either express or implied.  See the License for the
// specific language governing permissions and limitations
// under the License.

#include <chrono>
#include <condition_variable>
#include <mutex>
#include <random>
#include <thread>
#include <unordered_set>

#include "arrow/testing/future_util.h"
#include "arrow/testing/gtest_util.h"
#include "arrow/type_fwd.h"
#include "arrow/util/async_generator.h"
#include "arrow/util/test_common.h"
#include "arrow/util/vector.h"

namespace arrow {

template <typename T>
AsyncGenerator<T> AsyncVectorIt(std::vector<T> v) {
  return MakeVectorGenerator(std::move(v));
}

template <typename T>
AsyncGenerator<T> FailsAt(AsyncGenerator<T> src, int failing_index) {
  auto index = std::make_shared<std::atomic<int>>(0);
  return [src, index, failing_index]() {
    auto idx = index->fetch_add(1);
    if (idx >= failing_index) {
      return Future<T>::MakeFinished(Status::Invalid("XYZ"));
    }
    return src();
  };
}

template <typename T>
AsyncGenerator<T> SlowdownABit(AsyncGenerator<T> source) {
  return MakeMappedGenerator<T, T>(std::move(source), [](const T& res) -> Future<T> {
    return SleepABitAsync().Then(
        [res](const Result<detail::Empty>& empty) { return res; });
  });
}

template <typename T>
class TrackingGenerator {
 public:
  explicit TrackingGenerator(AsyncGenerator<T> source)
      : state_(std::make_shared<State>(std::move(source))) {}

  Future<T> operator()() {
    state_->num_read++;
    return state_->source();
  }

  int num_read() { return state_->num_read; }

 private:
  struct State {
    explicit State(AsyncGenerator<T> source) : source(std::move(source)), num_read(0) {}

    AsyncGenerator<T> source;
    int num_read;
  };

  std::shared_ptr<State> state_;
};

// Yields items with a small pause between each one from a background thread
std::function<Future<TestInt>()> BackgroundAsyncVectorIt(
    std::vector<TestInt> v, bool sleep = true, int max_q = kDefaultBackgroundMaxQ,
    int q_restart = kDefaultBackgroundQRestart) {
  auto pool = internal::GetCpuThreadPool();
  auto slow_iterator = PossiblySlowVectorIt(v, sleep);
  EXPECT_OK_AND_ASSIGN(
      auto background,
      MakeBackgroundGenerator<TestInt>(std::move(slow_iterator),
                                       internal::GetCpuThreadPool(), max_q, q_restart));
  return MakeTransferredGenerator(background, pool);
}

std::function<Future<TestInt>()> NewBackgroundAsyncVectorIt(std::vector<TestInt> v,
                                                            bool sleep = true) {
  auto pool = internal::GetCpuThreadPool();
  auto iterator = VectorIt(v);
  auto slow_iterator = MakeTransformedIterator<TestInt, TestInt>(
      std::move(iterator), [sleep](TestInt item) -> Result<TransformFlow<TestInt>> {
        if (sleep) {
          SleepABit();
        }
        return TransformYield(item);
      });

  EXPECT_OK_AND_ASSIGN(auto background,
                       MakeBackgroundGenerator<TestInt>(std::move(slow_iterator),
                                                        internal::GetCpuThreadPool()));
  return MakeTransferredGenerator(background, pool);
}

template <typename T>
void AssertAsyncGeneratorMatch(std::vector<T> expected, AsyncGenerator<T> actual) {
  auto vec_future = CollectAsyncGenerator(std::move(actual));
  EXPECT_OK_AND_ASSIGN(auto vec, vec_future.result());
  EXPECT_EQ(expected, vec);
}

template <typename T>
void AssertGeneratorExhausted(AsyncGenerator<T>& gen) {
  ASSERT_FINISHES_OK_AND_ASSIGN(auto next, gen());
  ASSERT_TRUE(IsIterationEnd(next));
}

// --------------------------------------------------------------------
// Asynchronous iterator tests

template <typename T>
class ReentrantCheckerGuard;

template <typename T>
ReentrantCheckerGuard<T> ExpectNotAccessedReentrantly(AsyncGenerator<T>* generator);

template <typename T>
class ReentrantChecker {
 public:
  Future<T> operator()() {
    if (state_->generated_unfinished_future.load()) {
      state_->valid.store(false);
    }
    state_->generated_unfinished_future.store(true);
    auto result = state_->source();
    return result.Then(Callback{state_});
  }

  bool valid() { return state_->valid.load(); }

 private:
  explicit ReentrantChecker(AsyncGenerator<T> source)
      : state_(std::make_shared<State>(std::move(source))) {}

  friend ReentrantCheckerGuard<T> ExpectNotAccessedReentrantly<T>(
      AsyncGenerator<T>* generator);

  struct State {
    explicit State(AsyncGenerator<T> source_)
        : source(std::move(source_)), generated_unfinished_future(false), valid(true) {}

    AsyncGenerator<T> source;
    std::atomic<bool> generated_unfinished_future;
    std::atomic<bool> valid;
  };
  struct Callback {
    Future<T> operator()(const Result<T>& result) {
      state_->generated_unfinished_future.store(false);
      return result;
    }
    std::shared_ptr<State> state_;
  };

  std::shared_ptr<State> state_;
};

template <typename T>
class ReentrantCheckerGuard {
 public:
  explicit ReentrantCheckerGuard(ReentrantChecker<T> checker) : checker_(checker) {}

  ARROW_DISALLOW_COPY_AND_ASSIGN(ReentrantCheckerGuard);
  ReentrantCheckerGuard(ReentrantCheckerGuard&& other) : checker_(other.checker_) {
    if (other.owner_) {
      other.owner_ = false;
      owner_ = true;
    } else {
      owner_ = false;
    }
  }
  ReentrantCheckerGuard& operator=(ReentrantCheckerGuard&& other) {
    checker_ = other.checker_;
    if (other.owner_) {
      other.owner_ = false;
      owner_ = true;
    } else {
      owner_ = false;
    }
    return *this;
  }

  ~ReentrantCheckerGuard() {
    if (owner_ && !checker_.valid()) {
      ADD_FAILURE() << "A generator was accessed reentrantly when the test asserted it "
                       "should not be.";
    }
  }

 private:
  ReentrantChecker<T> checker_;
  bool owner_ = true;
};

template <typename T>
ReentrantCheckerGuard<T> ExpectNotAccessedReentrantly(AsyncGenerator<T>* generator) {
  auto reentrant_checker = ReentrantChecker<T>(*generator);
  *generator = reentrant_checker;
  return ReentrantCheckerGuard<T>(reentrant_checker);
}

class GeneratorTestFixture : public ::testing::TestWithParam<bool> {
 protected:
<<<<<<< HEAD
  AsyncGenerator<TestInt> MakeEmptySource() { return MakeSource({}); }

=======
>>>>>>> 81c04e34
  AsyncGenerator<TestInt> MakeSource(const std::vector<TestInt>& items) {
    std::vector<TestInt> wrapped(items.begin(), items.end());
    auto gen = AsyncVectorIt(std::move(wrapped));
    bool slow = GetParam();
    if (slow) {
      return SlowdownABit(std::move(gen));
    }
    return gen;
  }

  AsyncGenerator<TestInt> MakeFailingSource() {
    AsyncGenerator<TestInt> gen = [] {
      return Future<TestInt>::MakeFinished(Status::Invalid("XYZ"));
    };
    bool slow = GetParam();
    if (slow) {
      return SlowdownABit(std::move(gen));
    }
    return gen;
  }

  int GetNumItersForStress() {
    bool slow = GetParam();
    // Run fewer trials for the slow case since they take longer
    if (slow) {
      return 10;
    } else {
      return 100;
    }
  }
};
<<<<<<< HEAD
=======

>>>>>>> 81c04e34
template <typename T>
class ManualIteratorControl {
 public:
  virtual ~ManualIteratorControl() {}
  virtual void Push(Result<T> result) = 0;
  virtual uint32_t times_polled() = 0;
};

template <typename T>
class PushIterator : public ManualIteratorControl<T> {
 public:
  PushIterator() : state_(std::make_shared<State>()) {}
  virtual ~PushIterator() {}

  Result<T> Next() {
    std::unique_lock<std::mutex> lk(state_->mx);
    state_->times_polled++;
    if (!state_->cv.wait_for(lk, std::chrono::seconds(300),
                             [&] { return !state_->items.empty(); })) {
      return Status::Invalid("Timed out waiting for PushIterator");
    }
    auto next = std::move(state_->items.front());
    state_->items.pop();
    return next;
  }

  void Push(Result<T> result) override {
    {
      std::lock_guard<std::mutex> lg(state_->mx);
      state_->items.push(std::move(result));
    }
    state_->cv.notify_one();
  }

  uint32_t times_polled() override {
    std::lock_guard<std::mutex> lg(state_->mx);
    return state_->times_polled;
  }

 private:
  struct State {
    uint32_t times_polled = 0;
    std::mutex mx;
    std::condition_variable cv;
    std::queue<Result<T>> items;
  };

  std::shared_ptr<State> state_;
};

template <typename T>
Iterator<T> MakePushIterator(std::shared_ptr<ManualIteratorControl<T>>* out) {
  auto iter = std::make_shared<PushIterator<T>>();
  *out = iter;
  return Iterator<T>(*iter);
}

template <typename T>
class ManualGenerator {
 public:
  ManualGenerator() : times_polled_(std::make_shared<uint32_t>()) {}

  Future<T> operator()() {
    (*times_polled_)++;
    return source_();
  }

  uint32_t times_polled() const { return *times_polled_; }
  typename PushGenerator<T>::Producer producer() { return source_.producer(); }

 private:
  PushGenerator<T> source_;
  std::shared_ptr<uint32_t> times_polled_;
};

TEST(TestAsyncUtil, Visit) {
  auto generator = AsyncVectorIt<TestInt>({1, 2, 3});
  unsigned int sum = 0;
  auto sum_future = VisitAsyncGenerator<TestInt>(generator, [&sum](TestInt item) {
    sum += item.value;
    return Status::OK();
  });
  ASSERT_TRUE(sum_future.is_finished());
  ASSERT_EQ(6, sum);
}

TEST(TestAsyncUtil, Collect) {
  std::vector<TestInt> expected = {1, 2, 3};
  auto generator = AsyncVectorIt(expected);
  auto collected = CollectAsyncGenerator(generator);
  ASSERT_FINISHES_OK_AND_ASSIGN(auto collected_val, collected);
  ASSERT_EQ(expected, collected_val);
}

TEST(TestAsyncUtil, Map) {
  std::vector<TestInt> input = {1, 2, 3};
  auto generator = AsyncVectorIt(input);
  std::function<TestStr(const TestInt&)> mapper = [](const TestInt& in) {
    return std::to_string(in.value);
  };
  auto mapped = MakeMappedGenerator(std::move(generator), mapper);
  std::vector<TestStr> expected{"1", "2", "3"};
  AssertAsyncGeneratorMatch(expected, mapped);
}

TEST(TestAsyncUtil, MapAsync) {
  std::vector<TestInt> input = {1, 2, 3};
  auto generator = AsyncVectorIt(input);
  std::function<Future<TestStr>(const TestInt&)> mapper = [](const TestInt& in) {
    return SleepAsync(1e-3).Then([in](const Result<detail::Empty>& empty) {
      return TestStr(std::to_string(in.value));
    });
  };
  auto mapped = MakeMappedGenerator(std::move(generator), mapper);
  std::vector<TestStr> expected{"1", "2", "3"};
  AssertAsyncGeneratorMatch(expected, mapped);
}

TEST(TestAsyncUtil, MapReentrant) {
  std::vector<TestInt> input = {1, 2};
  auto source = AsyncVectorIt(input);
  TrackingGenerator<TestInt> tracker(std::move(source));
  source = MakeTransferredGenerator(AsyncGenerator<TestInt>(tracker),
                                    internal::GetCpuThreadPool());

  std::atomic<int> map_tasks_running(0);
  // Mapper blocks until can_proceed is marked finished, should start multiple map tasks
  Future<> can_proceed = Future<>::Make();
  std::function<Future<TestStr>(const TestInt&)> mapper = [&](const TestInt& in) {
    map_tasks_running.fetch_add(1);
    return can_proceed.Then([in](...) { return TestStr(std::to_string(in.value)); });
  };
  auto mapped = MakeMappedGenerator(std::move(source), mapper);

  EXPECT_EQ(0, tracker.num_read());

  auto one = mapped();
  auto two = mapped();

  BusyWait(10, [&] { return map_tasks_running.load() == 2; });
  EXPECT_EQ(2, map_tasks_running.load());
  EXPECT_EQ(2, tracker.num_read());

  auto end_one = mapped();
  auto end_two = mapped();

  can_proceed.MarkFinished();
  ASSERT_FINISHES_OK_AND_ASSIGN(auto oneval, one);
  EXPECT_EQ("1", oneval.value);
  ASSERT_FINISHES_OK_AND_ASSIGN(auto twoval, two);
  EXPECT_EQ("2", twoval.value);
  ASSERT_FINISHES_OK_AND_ASSIGN(auto end, end_one);
  ASSERT_EQ(IterationTraits<TestStr>::End(), end);
  ASSERT_FINISHES_OK_AND_ASSIGN(end, end_two);
  ASSERT_EQ(IterationTraits<TestStr>::End(), end);
}

TEST(TestAsyncUtil, MapParallelStress) {
  constexpr int NTASKS = 10;
  constexpr int NITEMS = 10;
  for (int i = 0; i < NTASKS; i++) {
    auto gen = MakeVectorGenerator(RangeVector(NITEMS));
    gen = SlowdownABit(std::move(gen));
    auto guard = ExpectNotAccessedReentrantly(&gen);
    std::function<TestStr(const TestInt&)> mapper = [](const TestInt& in) {
      SleepABit();
      return std::to_string(in.value);
    };
    auto mapped = MakeMappedGenerator(std::move(gen), mapper);
    mapped = MakeReadaheadGenerator(mapped, 8);
    ASSERT_FINISHES_OK_AND_ASSIGN(auto collected, CollectAsyncGenerator(mapped));
    ASSERT_EQ(NITEMS, collected.size());
  }
}

TEST(TestAsyncUtil, MapTaskFail) {
  std::vector<TestInt> input = {1, 2, 3};
  auto generator = AsyncVectorIt(input);
  std::function<Result<TestStr>(const TestInt&)> mapper =
      [](const TestInt& in) -> Result<TestStr> {
    if (in.value == 2) {
      return Status::Invalid("XYZ");
    }
    return TestStr(std::to_string(in.value));
  };
  auto mapped = MakeMappedGenerator(std::move(generator), mapper);
  ASSERT_FINISHES_AND_RAISES(Invalid, CollectAsyncGenerator(mapped));
}

TEST(TestAsyncUtil, MapSourceFail) {
  std::vector<TestInt> input = {1, 2, 3};
  auto generator = FailsAt(AsyncVectorIt(input), 1);
  std::function<Result<TestStr>(const TestInt&)> mapper =
      [](const TestInt& in) -> Result<TestStr> {
    return TestStr(std::to_string(in.value));
  };
  auto mapped = MakeMappedGenerator(std::move(generator), mapper);
  ASSERT_FINISHES_AND_RAISES(Invalid, CollectAsyncGenerator(mapped));
}

TEST(TestAsyncUtil, Concatenated) {
  std::vector<TestInt> inputOne{1, 2, 3};
  std::vector<TestInt> inputTwo{4, 5, 6};
  std::vector<TestInt> expected{1, 2, 3, 4, 5, 6};
  auto gen = AsyncVectorIt<AsyncGenerator<TestInt>>(
      {AsyncVectorIt<TestInt>(inputOne), AsyncVectorIt<TestInt>(inputTwo)});
  auto concat = MakeConcatenatedGenerator(gen);
  AssertAsyncGeneratorMatch(expected, concat);
}

class MergedGeneratorTestFixture : public GeneratorTestFixture {};

TEST_P(MergedGeneratorTestFixture, Merged) {
  auto gen = AsyncVectorIt<AsyncGenerator<TestInt>>(
      {MakeSource({1, 2, 3}), MakeSource({4, 5, 6})});

  auto concat_gen = MakeMergedGenerator(gen, 10);
  ASSERT_FINISHES_OK_AND_ASSIGN(auto concat, CollectAsyncGenerator(concat_gen));
  auto concat_ints =
      internal::MapVector([](const TestInt& val) { return val.value; }, concat);
  std::set<int> concat_set(concat_ints.begin(), concat_ints.end());

  std::set<int> expected{1, 2, 4, 3, 5, 6};
  ASSERT_EQ(expected, concat_set);
}

TEST_P(MergedGeneratorTestFixture, MergedInnerFail) {
  auto gen = AsyncVectorIt<AsyncGenerator<TestInt>>(
      {MakeSource({1, 2, 3}), MakeFailingSource()});
  auto merged_gen = MakeMergedGenerator(gen, 10);
  ASSERT_FINISHES_AND_RAISES(Invalid, CollectAsyncGenerator(merged_gen));
}

TEST_P(MergedGeneratorTestFixture, MergedOuterFail) {
  auto gen =
      FailsAt(AsyncVectorIt<AsyncGenerator<TestInt>>(
                  {MakeSource({1, 2, 3}), MakeSource({1, 2, 3}), MakeSource({1, 2, 3})}),
              1);
  auto merged_gen = MakeMergedGenerator(gen, 10);
  ASSERT_FINISHES_AND_RAISES(Invalid, CollectAsyncGenerator(merged_gen));
}

TEST_P(MergedGeneratorTestFixture, MergedLimitedSubscriptions) {
  auto gen = AsyncVectorIt<AsyncGenerator<TestInt>>(
      {MakeSource({1, 2}), MakeSource({3, 4}), MakeSource({5, 6, 7, 8}),
       MakeSource({9, 10, 11, 12})});
  TrackingGenerator<AsyncGenerator<TestInt>> tracker(std::move(gen));
  auto merged = MakeMergedGenerator(AsyncGenerator<AsyncGenerator<TestInt>>(tracker), 2);

  SleepABit();
  // Lazy pull, should not start until first pull
  ASSERT_EQ(0, tracker.num_read());

  ASSERT_FINISHES_OK_AND_ASSIGN(auto next, merged());
  ASSERT_TRUE(next.value == 1 || next.value == 3);

  // First 2 values have to come from one of the first 2 sources
  ASSERT_EQ(2, tracker.num_read());
  ASSERT_FINISHES_OK_AND_ASSIGN(next, merged());
  ASSERT_LT(next.value, 5);
  ASSERT_GT(next.value, 0);

  // By the time five values have been read we should have exhausted at
  // least one source
  for (int i = 0; i < 3; i++) {
    ASSERT_FINISHES_OK_AND_ASSIGN(next, merged());
    // 9 is possible if we read 1,2,3,4 and then grab 9 while 5 is running slow
    ASSERT_LT(next.value, 10);
    ASSERT_GT(next.value, 0);
  }
  ASSERT_GT(tracker.num_read(), 2);
  ASSERT_LT(tracker.num_read(), 5);

  // Read remaining values
  for (int i = 0; i < 7; i++) {
    ASSERT_FINISHES_OK_AND_ASSIGN(next, merged());
    ASSERT_LT(next.value, 13);
    ASSERT_GT(next.value, 0);
  }

  AssertGeneratorExhausted(merged);
}

TEST_P(MergedGeneratorTestFixture, MergedStress) {
  constexpr int NGENERATORS = 10;
  constexpr int NITEMS = 10;
  for (int i = 0; i < GetNumItersForStress(); i++) {
    std::vector<AsyncGenerator<TestInt>> sources;
    std::vector<ReentrantCheckerGuard<TestInt>> guards;
    for (int j = 0; j < NGENERATORS; j++) {
      auto source = MakeSource(RangeVector(NITEMS));
      guards.push_back(ExpectNotAccessedReentrantly(&source));
      sources.push_back(source);
    }
    AsyncGenerator<AsyncGenerator<TestInt>> source_gen = AsyncVectorIt(sources);

    auto merged = MakeMergedGenerator(source_gen, 4);
    ASSERT_FINISHES_OK_AND_ASSIGN(auto items, CollectAsyncGenerator(merged));
    ASSERT_EQ(NITEMS * NGENERATORS, items.size());
  }
}

TEST_P(MergedGeneratorTestFixture, MergedParallelStress) {
  constexpr int NGENERATORS = 10;
  constexpr int NITEMS = 10;
  for (int i = 0; i < GetNumItersForStress(); i++) {
    std::vector<AsyncGenerator<TestInt>> sources;
    for (int j = 0; j < NGENERATORS; j++) {
      sources.push_back(MakeSource(RangeVector(NITEMS)));
    }
    auto merged = MakeMergedGenerator(AsyncVectorIt(sources), 4);
    merged = MakeReadaheadGenerator(merged, 4);
    ASSERT_FINISHES_OK_AND_ASSIGN(auto items, CollectAsyncGenerator(merged));
    ASSERT_EQ(NITEMS * NGENERATORS, items.size());
  }
}

INSTANTIATE_TEST_SUITE_P(MergedGeneratorTests, GeneratorTestFixture,
                         ::testing::Values(false, true));

TEST(TestAsyncUtil, FromVector) {
  AsyncGenerator<TestInt> gen;
  {
    std::vector<TestInt> input = {1, 2, 3};
    gen = MakeVectorGenerator(std::move(input));
  }
  std::vector<TestInt> expected = {1, 2, 3};
  AssertAsyncGeneratorMatch(expected, gen);
}

TEST(TestAsyncUtil, SynchronousFinish) {
  AsyncGenerator<TestInt> generator = []() {
    return Future<TestInt>::MakeFinished(IterationTraits<TestInt>::End());
  };
  Transformer<TestInt, TestStr> skip_all = [](TestInt value) { return TransformSkip(); };
  auto transformed = MakeTransformedGenerator(generator, skip_all);
  auto future = CollectAsyncGenerator(transformed);
  ASSERT_FINISHES_OK_AND_ASSIGN(auto actual, future);
  ASSERT_EQ(std::vector<TestStr>(), actual);
}

TEST(TestAsyncUtil, GeneratorIterator) {
  auto generator = BackgroundAsyncVectorIt({1, 2, 3});
  ASSERT_OK_AND_ASSIGN(auto iterator, MakeGeneratorIterator(std::move(generator)));
  ASSERT_OK_AND_EQ(TestInt(1), iterator.Next());
  ASSERT_OK_AND_EQ(TestInt(2), iterator.Next());
  ASSERT_OK_AND_EQ(TestInt(3), iterator.Next());
  AssertIteratorExhausted(iterator);
  AssertIteratorExhausted(iterator);
}

TEST(TestAsyncUtil, MakeTransferredGenerator) {
  std::mutex mutex;
  std::condition_variable cv;
  std::atomic<bool> finished(false);

  ASSERT_OK_AND_ASSIGN(auto thread_pool, internal::ThreadPool::Make(1));

  // Needs to be a slow source to ensure we don't call Then on a completed
  AsyncGenerator<TestInt> slow_generator = [&]() {
    return thread_pool
        ->Submit([&] {
          std::unique_lock<std::mutex> lock(mutex);
          cv.wait_for(lock, std::chrono::duration<double>(30),
                      [&] { return finished.load(); });
          return IterationTraits<TestInt>::End();
        })
        .ValueOrDie();
  };

  auto transferred =
      MakeTransferredGenerator<TestInt>(std::move(slow_generator), thread_pool.get());

  auto current_thread_id = std::this_thread::get_id();
  auto fut = transferred().Then([&current_thread_id](const Result<TestInt>& result) {
    ASSERT_NE(current_thread_id, std::this_thread::get_id());
  });

  {
    std::lock_guard<std::mutex> lg(mutex);
    finished.store(true);
  }
  cv.notify_one();
  ASSERT_FINISHES_OK(fut);
}

// This test is too slow for valgrind
#if !(defined(ARROW_VALGRIND) || defined(ADDRESS_SANITIZER))

TEST(TestAsyncUtil, StackOverflow) {
  int counter = 0;
  AsyncGenerator<TestInt> generator = [&counter]() {
    if (counter < 10000) {
      return Future<TestInt>::MakeFinished(counter++);
    } else {
      return Future<TestInt>::MakeFinished(IterationTraits<TestInt>::End());
    }
  };
  Transformer<TestInt, TestStr> discard =
      [](TestInt next) -> Result<TransformFlow<TestStr>> { return TransformSkip(); };
  auto transformed = MakeTransformedGenerator(generator, discard);
  auto collected_future = CollectAsyncGenerator(transformed);
  ASSERT_FINISHES_OK_AND_ASSIGN(auto collected, collected_future);
  ASSERT_EQ(0, collected.size());
}

#endif

class BackgroundGeneratorTestFixture : public GeneratorTestFixture {
 protected:
  AsyncGenerator<TestInt> Make(const std::vector<TestInt>& it,
                               int max_q = kDefaultBackgroundMaxQ,
                               int q_restart = kDefaultBackgroundQRestart) {
    bool slow = GetParam();
    return BackgroundAsyncVectorIt(it, slow, max_q, q_restart);
  }
};

TEST_P(BackgroundGeneratorTestFixture, Empty) {
  auto background = Make({});
  AssertGeneratorExhausted(background);
}

TEST_P(BackgroundGeneratorTestFixture, Basic) {
  std::vector<TestInt> expected = {1, 2, 3};
  auto background = Make(expected);
  auto future = CollectAsyncGenerator(background);
  ASSERT_FINISHES_OK_AND_ASSIGN(auto collected, future);
  ASSERT_EQ(expected, collected);
}

TEST_P(BackgroundGeneratorTestFixture, BadResult) {
  std::shared_ptr<ManualIteratorControl<TestInt>> iterator_control;
  auto iterator = MakePushIterator<TestInt>(&iterator_control);
  // Enough valid items to fill the queue and then some
  for (int i = 0; i < 5; i++) {
    iterator_control->Push(i);
  }
  // Next fail
  iterator_control->Push(Status::Invalid("XYZ"));
  ASSERT_OK_AND_ASSIGN(
      auto generator,
      MakeBackgroundGenerator(std::move(iterator), internal::GetCpuThreadPool(), 4, 2));

  ASSERT_FINISHES_OK_AND_EQ(TestInt(0), generator());
  // Have not yet restarted so next results should always be valid
  ASSERT_FINISHES_OK_AND_EQ(TestInt(1), generator());
<<<<<<< HEAD
  ASSERT_FINISHES_OK_AND_EQ(TestInt(2), generator());
  // Next two results may or may not be valid.  If the reader thread is fast it will
  // grab the invalid item and clear out the next two results.  If the reader thread
  // is slow we will grab them first.
  bool invalid_encountered = false;
  for (int i = 0; i < 2; i++) {
    auto next_fut = generator();
    next_fut.Wait();
    auto next_result = next_fut.result();
    if (next_result.ok()) {
      ASSERT_EQ(TestInt(i + 3), next_result.ValueUnsafe());
=======
  // Next three results may or may not be valid.
  // The typical case is the call for TestInt(2) restarts a full queue and then maybe
  // TestInt(3) and TestInt(4) arrive quickly enough to not get pre-empted or maybe
  // they don't.
  //
  // A more bizarre, but possible, case is the checking thread falls behind the producer
  // thread just so and TestInt(1) arrives and is delivered but before the call for
  // TestInt(2) happens the background reader reads 2, 3, 4, and 5[err] into the queue so
  // the queue never fills up and even TestInt(2) is preempted.
  bool invalid_encountered = false;
  for (int i = 0; i < 3; i++) {
    auto next_fut = generator();
    auto next_result = next_fut.result();
    if (next_result.ok()) {
      ASSERT_EQ(TestInt(i + 2), next_result.ValueUnsafe());
>>>>>>> 81c04e34
    } else {
      invalid_encountered = true;
      break;
    }
  }
  // If both of the next two results are valid then this one will surely be invalid
  if (!invalid_encountered) {
    ASSERT_FINISHES_AND_RAISES(Invalid, generator());
  }
  AssertGeneratorExhausted(generator);
}

TEST_P(BackgroundGeneratorTestFixture, InvalidExecutor) {
  std::vector<TestInt> expected = {1, 2, 3, 4, 5, 6, 7, 8};
  // Case 1: waiting future
  auto slow = GetParam();
  auto it = PossiblySlowVectorIt(expected, slow);
  ASSERT_OK_AND_ASSIGN(auto invalid_executor, internal::ThreadPool::Make(1));
  ASSERT_OK(invalid_executor->Shutdown());
  ASSERT_OK_AND_ASSIGN(auto background, MakeBackgroundGenerator(
                                            std::move(it), invalid_executor.get(), 4, 2));
  ASSERT_FINISHES_AND_RAISES(Invalid, background());

  // Case 2: Queue bad result
  it = PossiblySlowVectorIt(expected, slow);
  ASSERT_OK_AND_ASSIGN(invalid_executor, internal::ThreadPool::Make(1));
  ASSERT_OK_AND_ASSIGN(
      background, MakeBackgroundGenerator(std::move(it), invalid_executor.get(), 4, 2));
  ASSERT_FINISHES_OK_AND_EQ(TestInt(1), background());
  ASSERT_OK(invalid_executor->Shutdown());
  // Next two are ok because queue is shutdown
  ASSERT_FINISHES_OK_AND_EQ(TestInt(2), background());
  ASSERT_FINISHES_OK_AND_EQ(TestInt(3), background());
  // Now the queue should have tried (and failed) to start back up
  ASSERT_FINISHES_AND_RAISES(Invalid, background());
}

TEST_P(BackgroundGeneratorTestFixture, StopAndRestart) {
  std::shared_ptr<ManualIteratorControl<TestInt>> iterator_control;
  auto iterator = MakePushIterator<TestInt>(&iterator_control);
  // Start with 6 items in the source
  for (int i = 0; i < 6; i++) {
    iterator_control->Push(i);
  }
  iterator_control->Push(IterationEnd<TestInt>());

  ASSERT_OK_AND_ASSIGN(
      auto generator,
      MakeBackgroundGenerator(std::move(iterator), internal::GetCpuThreadPool(), 4, 2));
  SleepABit();
  // Lazy, should not start until polled once
  ASSERT_EQ(iterator_control->times_polled(), 0);
  // First poll should trigger 5 reads (1 for the polled value, 4 for the queue)
  auto next = generator();
  BusyWait(10, [&] { return iterator_control->times_polled() >= 5; });
  // And then stop and not read any more
  SleepABit();
  ASSERT_EQ(iterator_control->times_polled(), 5);

  ASSERT_FINISHES_OK_AND_EQ(TestInt(0), next);
  // One more read should bring q down to 3 and should not restart
  ASSERT_FINISHES_OK_AND_EQ(TestInt(1), generator());
  SleepABit();
  ASSERT_EQ(iterator_control->times_polled(), 5);

  // One more read should bring q down to 2 and that should restart
  // but it will only read up to 6 because we hit end of stream
  ASSERT_FINISHES_OK_AND_EQ(TestInt(2), generator());
  BusyWait(10, [&] { return iterator_control->times_polled() >= 7; });
  ASSERT_EQ(iterator_control->times_polled(), 7);

  for (int i = 3; i < 6; i++) {
    ASSERT_FINISHES_OK_AND_EQ(TestInt(i), generator());
  }

  AssertGeneratorExhausted(generator);
}

struct SlowEmptyIterator {
  Result<TestInt> Next() {
    if (called_) {
      return Status::Invalid("Should not have been called twice");
    }
    SleepFor(0.1);
    return IterationTraits<TestInt>::End();
  }

 private:
  bool called_ = false;
};

TEST_P(BackgroundGeneratorTestFixture, BackgroundRepeatEnd) {
  // Ensure that the background generator properly fulfills the asyncgenerator contract
  // and can be called after it ends.
  ASSERT_OK_AND_ASSIGN(auto io_pool, internal::ThreadPool::Make(1));

  bool slow = GetParam();
  Iterator<TestInt> iterator;
  if (slow) {
    iterator = Iterator<TestInt>(SlowEmptyIterator());
  } else {
    iterator = MakeEmptyIterator<TestInt>();
  }
  ASSERT_OK_AND_ASSIGN(auto background_gen,
                       MakeBackgroundGenerator(std::move(iterator), io_pool.get()));

  background_gen =
      MakeTransferredGenerator(std::move(background_gen), internal::GetCpuThreadPool());

  auto one = background_gen();
  ASSERT_FINISHES_OK_AND_ASSIGN(auto one_fin, one);
  ASSERT_TRUE(IsIterationEnd(one_fin));

  auto two = background_gen();
  ASSERT_FINISHES_OK_AND_ASSIGN(auto two_fin, two);
  ASSERT_TRUE(IsIterationEnd(two_fin));
}

TEST_P(BackgroundGeneratorTestFixture, Stress) {
  constexpr int NTASKS = 20;
  constexpr int NITEMS = 20;
  auto expected = RangeVector(NITEMS);
  std::vector<Future<std::vector<TestInt>>> futures;
  for (unsigned int i = 0; i < NTASKS; i++) {
    auto background = Make(expected, /*max_q=*/4, /*q_restart=*/2);
    futures.push_back(CollectAsyncGenerator(background));
  }
  auto combined = All(futures);
  ASSERT_FINISHES_OK_AND_ASSIGN(auto completed_vectors, combined);
  for (std::size_t i = 0; i < completed_vectors.size(); i++) {
    ASSERT_OK_AND_ASSIGN(auto vector, completed_vectors[i]);
    ASSERT_EQ(vector, expected);
  }
}

INSTANTIATE_TEST_SUITE_P(BackgroundGeneratorTests, BackgroundGeneratorTestFixture,
                         ::testing::Values(false, true));

TEST(TestAsyncUtil, SerialReadaheadSlowProducer) {
  AsyncGenerator<TestInt> gen = BackgroundAsyncVectorIt({1, 2, 3, 4, 5});
  auto guard = ExpectNotAccessedReentrantly(&gen);
  SerialReadaheadGenerator<TestInt> serial_readahead(gen, 2);
  AssertAsyncGeneratorMatch({1, 2, 3, 4, 5},
                            static_cast<AsyncGenerator<TestInt>>(serial_readahead));
}

TEST(TestAsyncUtil, SerialReadaheadSlowConsumer) {
  int num_delivered = 0;
  auto source = [&num_delivered]() {
    if (num_delivered < 5) {
      return Future<TestInt>::MakeFinished(num_delivered++);
    } else {
      return Future<TestInt>::MakeFinished(IterationTraits<TestInt>::End());
    }
  };
  AsyncGenerator<TestInt> serial_readahead = SerialReadaheadGenerator<TestInt>(source, 3);
  SleepABit();
  ASSERT_EQ(0, num_delivered);
  ASSERT_FINISHES_OK_AND_ASSIGN(auto next, serial_readahead());
  ASSERT_EQ(0, next.value);
  ASSERT_EQ(4, num_delivered);
  AssertAsyncGeneratorMatch({1, 2, 3, 4}, serial_readahead);

  // Ensure still reads ahead with just 1 slot
  num_delivered = 0;
  serial_readahead = SerialReadaheadGenerator<TestInt>(source, 1);
  ASSERT_FINISHES_OK_AND_ASSIGN(next, serial_readahead());
  ASSERT_EQ(0, next.value);
  ASSERT_EQ(2, num_delivered);
  AssertAsyncGeneratorMatch({1, 2, 3, 4}, serial_readahead);
}

TEST(TestAsyncUtil, SerialReadaheadStress) {
  constexpr int NTASKS = 20;
  constexpr int NITEMS = 50;
  for (int i = 0; i < NTASKS; i++) {
    AsyncGenerator<TestInt> gen = BackgroundAsyncVectorIt(RangeVector(NITEMS));
    auto guard = ExpectNotAccessedReentrantly(&gen);
    SerialReadaheadGenerator<TestInt> serial_readahead(gen, 2);
    auto visit_fut =
        VisitAsyncGenerator<TestInt>(serial_readahead, [](TestInt test_int) -> Status {
          // Normally sleeping in a visit function would be a faux-pas but we want to slow
          // the reader down to match the producer to maximize the stress
          SleepABit();
          return Status::OK();
        });
    ASSERT_FINISHES_OK(visit_fut);
  }
}

TEST(TestAsyncUtil, SerialReadaheadStressFast) {
  constexpr int NTASKS = 20;
  constexpr int NITEMS = 50;
  for (int i = 0; i < NTASKS; i++) {
    AsyncGenerator<TestInt> gen = BackgroundAsyncVectorIt(RangeVector(NITEMS), false);
    auto guard = ExpectNotAccessedReentrantly(&gen);
    SerialReadaheadGenerator<TestInt> serial_readahead(gen, 2);
    auto visit_fut = VisitAsyncGenerator<TestInt>(
        serial_readahead, [](TestInt test_int) -> Status { return Status::OK(); });
    ASSERT_FINISHES_OK(visit_fut);
  }
}

TEST(TestAsyncUtil, SerialReadaheadStressFailing) {
  constexpr int NTASKS = 20;
  constexpr int NITEMS = 50;
  constexpr int EXPECTED_SUM = 45;
  for (int i = 0; i < NTASKS; i++) {
    AsyncGenerator<TestInt> it = BackgroundAsyncVectorIt(RangeVector(NITEMS));
    AsyncGenerator<TestInt> fails_at_ten = [&it]() {
      auto next = it();
      return next.Then([](const Result<TestInt>& item) -> Result<TestInt> {
        if (item->value >= 10) {
          return Status::Invalid("XYZ");
        } else {
          return item;
        }
      });
    };
    SerialReadaheadGenerator<TestInt> serial_readahead(fails_at_ten, 2);
    unsigned int sum = 0;
    auto visit_fut = VisitAsyncGenerator<TestInt>(serial_readahead,
                                                  [&sum](TestInt test_int) -> Status {
                                                    sum += test_int.value;
                                                    // Sleep to maximize stress
                                                    SleepABit();
                                                    return Status::OK();
                                                  });
    ASSERT_FINISHES_AND_RAISES(Invalid, visit_fut);
    ASSERT_EQ(EXPECTED_SUM, sum);
  }
}

TEST(TestAsyncUtil, Readahead) {
  int num_delivered = 0;
  auto source = [&num_delivered]() {
    if (num_delivered < 5) {
      return Future<TestInt>::MakeFinished(num_delivered++);
    } else {
      return Future<TestInt>::MakeFinished(IterationTraits<TestInt>::End());
    }
  };
  auto readahead = MakeReadaheadGenerator<TestInt>(source, 10);
  // Should not pump until first item requested
  ASSERT_EQ(0, num_delivered);

  auto first = readahead();
  // At this point the pumping should have happened
  ASSERT_EQ(5, num_delivered);
  ASSERT_FINISHES_OK_AND_ASSIGN(auto first_val, first);
  ASSERT_EQ(TestInt(0), first_val);

  // Read the rest
  for (int i = 0; i < 4; i++) {
    auto next = readahead();
    ASSERT_FINISHES_OK_AND_ASSIGN(auto next_val, next);
    ASSERT_EQ(TestInt(i + 1), next_val);
  }

  // Next should be end
  auto last = readahead();
  ASSERT_FINISHES_OK_AND_ASSIGN(auto last_val, last);
  ASSERT_TRUE(IsIterationEnd(last_val));
}

TEST(TestAsyncUtil, ReadaheadFailed) {
  ASSERT_OK_AND_ASSIGN(auto thread_pool, internal::ThreadPool::Make(4));
  std::atomic<int32_t> counter(0);
  // All tasks are a little slow.  The first task fails.
  // The readahead will have spawned 9 more tasks and they
  // should all pass
  auto source = [thread_pool, &counter]() -> Future<TestInt> {
    auto count = counter++;
    return *thread_pool->Submit([count]() -> Result<TestInt> {
      if (count == 0) {
        return Status::Invalid("X");
      }
      return TestInt(count);
    });
  };
  auto readahead = MakeReadaheadGenerator<TestInt>(source, 10);
  ASSERT_FINISHES_AND_RAISES(Invalid, readahead());
  SleepABit();

  for (int i = 0; i < 9; i++) {
    ASSERT_FINISHES_OK_AND_ASSIGN(auto next_val, readahead());
    ASSERT_EQ(TestInt(i + 1), next_val);
  }
  ASSERT_FINISHES_OK_AND_ASSIGN(auto after, readahead());

  // It's possible that finished was set quickly and there
  // are only 10 elements
  if (IsIterationEnd(after)) {
    return;
  }

  // It's also possible that finished was too slow and there
  // ended up being 11 elements
  ASSERT_EQ(TestInt(10), after);
  // There can't be 12 elements because SleepABit will prevent it
  ASSERT_FINISHES_OK_AND_ASSIGN(auto definitely_last, readahead());
  ASSERT_TRUE(IsIterationEnd(definitely_last));
}

class SequencerTestFixture : public GeneratorTestFixture {
 protected:
  void RandomShuffle(std::vector<TestInt>& values) {
    std::default_random_engine gen(seed_++);
    std::shuffle(values.begin(), values.end(), gen);
  }

  int seed_ = 42;
  std::function<bool(const TestInt&, const TestInt&)> cmp_ =
      [](const TestInt& left, const TestInt& right) { return left.value > right.value; };
  // Let's increment by 2's to make it interesting
  std::function<bool(const TestInt&, const TestInt&)> is_next_ =
      [](const TestInt& left, const TestInt& right) {
        return left.value + 2 == right.value;
      };
};

TEST_P(SequencerTestFixture, SequenceBasic) {
  // Basic sequencing
  auto original = MakeSource({6, 4, 2});
  auto sequenced = MakeSequencingGenerator(original, cmp_, is_next_, TestInt(0));
  AssertAsyncGeneratorMatch({2, 4, 6}, sequenced);

  // From ordered input
  original = MakeSource({2, 4, 6});
  sequenced = MakeSequencingGenerator(original, cmp_, is_next_, TestInt(0));
  AssertAsyncGeneratorMatch({2, 4, 6}, sequenced);
}

TEST_P(SequencerTestFixture, SequenceLambda) {
  auto cmp = [](const TestInt& left, const TestInt& right) {
    return left.value > right.value;
  };
  auto is_next = [](const TestInt& left, const TestInt& right) {
    return left.value + 2 == right.value;
  };
  // Basic sequencing
  auto original = MakeSource({6, 4, 2});
  auto sequenced = MakeSequencingGenerator(original, cmp, is_next, TestInt(0));
  AssertAsyncGeneratorMatch({2, 4, 6}, sequenced);
}

TEST_P(SequencerTestFixture, SequenceError) {
  {
    auto original = MakeSource({6, 4, 2});
    original = FailsAt(original, 1);
    auto sequenced = MakeSequencingGenerator(original, cmp_, is_next_, TestInt(0));
    auto collected = CollectAsyncGenerator(sequenced);
    ASSERT_FINISHES_AND_RAISES(Invalid, collected);
  }
  {
    // Failure should clear old items out of the queue immediately
    // shared_ptr versions of cmp_ and is_next_
    auto cmp = cmp_;
    std::function<bool(const std::shared_ptr<TestInt>&, const std::shared_ptr<TestInt>&)>
        ptr_cmp =
            [cmp](const std::shared_ptr<TestInt>& left,
                  const std::shared_ptr<TestInt>& right) { return cmp(*left, *right); };
    auto is_next = is_next_;
    std::function<bool(const std::shared_ptr<TestInt>&, const std::shared_ptr<TestInt>&)>
        ptr_is_next = [is_next](const std::shared_ptr<TestInt>& left,
                                const std::shared_ptr<TestInt>& right) {
          return is_next(*left, *right);
        };

    PushGenerator<std::shared_ptr<TestInt>> source;
    auto sequenced = MakeSequencingGenerator(
        static_cast<AsyncGenerator<std::shared_ptr<TestInt>>>(source), ptr_cmp,
        ptr_is_next, std::make_shared<TestInt>(0));

    auto should_be_cleared = std::make_shared<TestInt>(4);
    std::weak_ptr<TestInt> ref = should_be_cleared;
    auto producer = source.producer();
    auto next_fut = sequenced();
    producer.Push(std::move(should_be_cleared));
    producer.Push(Status::Invalid("XYZ"));
    ASSERT_TRUE(ref.expired());

    ASSERT_FINISHES_AND_RAISES(Invalid, next_fut);
  }
  {
    // Failure should interrupt pumping
    PushGenerator<TestInt> source;
    auto sequenced = MakeSequencingGenerator(static_cast<AsyncGenerator<TestInt>>(source),
                                             cmp_, is_next_, TestInt(0));

    auto producer = source.producer();
    auto next_fut = sequenced();
    producer.Push(TestInt(4));
    producer.Push(Status::Invalid("XYZ"));
    producer.Push(TestInt(2));
    ASSERT_FINISHES_AND_RAISES(Invalid, next_fut);
    // The sequencer should not have pulled the 2 out of the source because it should
    // have stopped pumping on error
    ASSERT_FINISHES_OK_AND_EQ(TestInt(2), source());
  }
}

TEST_P(SequencerTestFixture, SequenceStress) {
  constexpr int NITEMS = 100;
  for (auto task_index = 0; task_index < GetNumItersForStress(); task_index++) {
    auto input = RangeVector(NITEMS, 2);
    RandomShuffle(input);
    auto original = MakeSource(input);
    auto sequenced = MakeSequencingGenerator(original, cmp_, is_next_, TestInt(-2));
    AssertAsyncGeneratorMatch(RangeVector(NITEMS, 2), sequenced);
  }
}

INSTANTIATE_TEST_SUITE_P(SequencerTests, SequencerTestFixture,
                         ::testing::Values(false, true));

class EnumeratedTestFixture : public GeneratorTestFixture {};

TEST_P(EnumeratedTestFixture, Empty) {
  auto source = MakeEmptySource();
  auto enumerated = MakeEnumeratedGenerator(std::move(source));
  AssertGeneratorExhausted(enumerated);
}

TEST_P(EnumeratedTestFixture, Basic) {
  auto source = MakeSource({1, 2});
  auto enumerated = MakeEnumeratedGenerator(std::move(source));

  ASSERT_FINISHES_OK_AND_ASSIGN(auto first, enumerated());
  ASSERT_EQ(1, first.value->value);
  ASSERT_EQ(0, first.index);
  ASSERT_FALSE(first.last);

  ASSERT_FINISHES_OK_AND_ASSIGN(auto second, enumerated());
  ASSERT_EQ(2, second.value->value);
  ASSERT_EQ(1, second.index);
  ASSERT_TRUE(second.last);
}

INSTANTIATE_TEST_SUITE_P(EnumeratedTests, EnumeratedTestFixture,
                         ::testing::Values(false, true));

TEST(TestAsyncIteratorTransform, SkipSome) {
  auto original = AsyncVectorIt<TestInt>({1, 2, 3});
  auto filter = MakeFilter([](TestInt& t) { return t.value != 2; });
  auto filtered = MakeTransformedGenerator(std::move(original), filter);
  AssertAsyncGeneratorMatch({"1", "3"}, std::move(filtered));
}

TEST(PushGenerator, Empty) {
  PushGenerator<TestInt> gen;
  auto producer = gen.producer();

  auto fut = gen();
  AssertNotFinished(fut);
  producer.Close();
  ASSERT_FINISHES_OK_AND_EQ(IterationTraits<TestInt>::End(), fut);
  ASSERT_FINISHES_OK_AND_EQ(IterationTraits<TestInt>::End(), gen());

  // Close idempotent
  fut = gen();
  producer.Close();
  ASSERT_FINISHES_OK_AND_EQ(IterationTraits<TestInt>::End(), fut);
  ASSERT_FINISHES_OK_AND_EQ(IterationTraits<TestInt>::End(), gen());
  ASSERT_FINISHES_OK_AND_EQ(IterationTraits<TestInt>::End(), gen());
}

TEST(PushGenerator, Success) {
  PushGenerator<TestInt> gen;
  auto producer = gen.producer();
  std::vector<Future<TestInt>> futures;

  producer.Push(TestInt{1});
  producer.Push(TestInt{2});
  for (int i = 0; i < 3; ++i) {
    futures.push_back(gen());
  }
  ASSERT_FINISHES_OK_AND_EQ(TestInt{1}, futures[0]);
  ASSERT_FINISHES_OK_AND_EQ(TestInt{2}, futures[1]);
  AssertNotFinished(futures[2]);

  producer.Push(TestInt{3});
  ASSERT_FINISHES_OK_AND_EQ(TestInt{3}, futures[2]);
  producer.Push(TestInt{4});
  futures.push_back(gen());
  ASSERT_FINISHES_OK_AND_EQ(TestInt{4}, futures[3]);
  producer.Push(TestInt{5});
  producer.Close();
  for (int i = 0; i < 4; ++i) {
    futures.push_back(gen());
  }
  ASSERT_FINISHES_OK_AND_EQ(TestInt{5}, futures[4]);
  for (int i = 5; i < 8; ++i) {
    ASSERT_FINISHES_OK_AND_EQ(IterationTraits<TestInt>::End(), futures[i]);
  }
  ASSERT_FINISHES_OK_AND_EQ(IterationTraits<TestInt>::End(), gen());
}

TEST(PushGenerator, Errors) {
  PushGenerator<TestInt> gen;
  auto producer = gen.producer();
  std::vector<Future<TestInt>> futures;

  producer.Push(TestInt{1});
  producer.Push(Status::Invalid("2"));
  for (int i = 0; i < 3; ++i) {
    futures.push_back(gen());
  }
  ASSERT_FINISHES_OK_AND_EQ(TestInt{1}, futures[0]);
  ASSERT_FINISHES_AND_RAISES(Invalid, futures[1]);
  AssertNotFinished(futures[2]);

  producer.Push(Status::IOError("3"));
  producer.Push(TestInt{4});
  ASSERT_FINISHES_AND_RAISES(IOError, futures[2]);
  futures.push_back(gen());
  ASSERT_FINISHES_OK_AND_EQ(TestInt{4}, futures[3]);
  producer.Close();
  ASSERT_FINISHES_OK_AND_EQ(IterationTraits<TestInt>::End(), gen());
}

TEST(PushGenerator, CloseEarly) {
  PushGenerator<TestInt> gen;
  auto producer = gen.producer();
  std::vector<Future<TestInt>> futures;

  producer.Push(TestInt{1});
  producer.Push(TestInt{2});
  for (int i = 0; i < 3; ++i) {
    futures.push_back(gen());
  }
  producer.Close();
  producer.Push(TestInt{3});

  ASSERT_FINISHES_OK_AND_EQ(TestInt{1}, futures[0]);
  ASSERT_FINISHES_OK_AND_EQ(TestInt{2}, futures[1]);
  ASSERT_FINISHES_OK_AND_EQ(IterationTraits<TestInt>::End(), futures[2]);
  ASSERT_FINISHES_OK_AND_EQ(IterationTraits<TestInt>::End(), gen());
}

TEST(PushGenerator, Stress) {
  const int NTHREADS = 20;
  const int NVALUES = 2000;
  const int NFUTURES = NVALUES + 100;

  PushGenerator<TestInt> gen;
  auto producer = gen.producer();

  std::atomic<int> next_value{0};

  auto producer_worker = [&]() {
    while (true) {
      int v = next_value.fetch_add(1);
      if (v >= NVALUES) {
        break;
      }
      producer.Push(v);
    }
  };

  auto producer_main = [&]() {
    std::vector<std::thread> threads;
    for (int i = 0; i < NTHREADS; ++i) {
      threads.emplace_back(producer_worker);
    }
    for (auto& thread : threads) {
      thread.join();
    }
    producer.Close();
  };

  std::vector<Result<TestInt>> results;
  std::thread thread(producer_main);
  for (int i = 0; i < NFUTURES; ++i) {
    results.push_back(gen().result());
  }
  thread.join();

  std::unordered_set<int> seen_values;
  for (int i = 0; i < NVALUES; ++i) {
    ASSERT_OK_AND_ASSIGN(auto v, results[i]);
    ASSERT_EQ(seen_values.count(v.value), 0);
    seen_values.insert(v.value);
  }
  for (int i = NVALUES; i < NFUTURES; ++i) {
    ASSERT_OK_AND_EQ(IterationTraits<TestInt>::End(), results[i]);
  }
}

}  // namespace arrow<|MERGE_RESOLUTION|>--- conflicted
+++ resolved
@@ -219,11 +219,8 @@
 
 class GeneratorTestFixture : public ::testing::TestWithParam<bool> {
  protected:
-<<<<<<< HEAD
   AsyncGenerator<TestInt> MakeEmptySource() { return MakeSource({}); }
 
-=======
->>>>>>> 81c04e34
   AsyncGenerator<TestInt> MakeSource(const std::vector<TestInt>& items) {
     std::vector<TestInt> wrapped(items.begin(), items.end());
     auto gen = AsyncVectorIt(std::move(wrapped));
@@ -255,10 +252,7 @@
     }
   }
 };
-<<<<<<< HEAD
-=======
-
->>>>>>> 81c04e34
+
 template <typename T>
 class ManualIteratorControl {
  public:
@@ -706,19 +700,6 @@
   ASSERT_FINISHES_OK_AND_EQ(TestInt(0), generator());
   // Have not yet restarted so next results should always be valid
   ASSERT_FINISHES_OK_AND_EQ(TestInt(1), generator());
-<<<<<<< HEAD
-  ASSERT_FINISHES_OK_AND_EQ(TestInt(2), generator());
-  // Next two results may or may not be valid.  If the reader thread is fast it will
-  // grab the invalid item and clear out the next two results.  If the reader thread
-  // is slow we will grab them first.
-  bool invalid_encountered = false;
-  for (int i = 0; i < 2; i++) {
-    auto next_fut = generator();
-    next_fut.Wait();
-    auto next_result = next_fut.result();
-    if (next_result.ok()) {
-      ASSERT_EQ(TestInt(i + 3), next_result.ValueUnsafe());
-=======
   // Next three results may or may not be valid.
   // The typical case is the call for TestInt(2) restarts a full queue and then maybe
   // TestInt(3) and TestInt(4) arrive quickly enough to not get pre-empted or maybe
@@ -734,7 +715,6 @@
     auto next_result = next_fut.result();
     if (next_result.ok()) {
       ASSERT_EQ(TestInt(i + 2), next_result.ValueUnsafe());
->>>>>>> 81c04e34
     } else {
       invalid_encountered = true;
       break;
