// Licensed to the Apache Software Foundation (ASF) under one
// or more contributor license agreements.  See the NOTICE file
// distributed with this work for additional information
// regarding copyright ownership.  The ASF licenses this file
// to you under the Apache License, Version 2.0 (the
// "License"); you may not use this file except in compliance
// with the License.  You may obtain a copy of the License at
//
//   http://www.apache.org/licenses/LICENSE-2.0
//
// Unless required by applicable law or agreed to in writing,
// software distributed under the License is distributed on an
// "AS IS" BASIS, WITHOUT WARRANTIES OR CONDITIONS OF ANY
// KIND, either express or implied.  See the License for the
// specific language governing permissions and limitations
// under the License.

#include "arrow/compute/exec/exec_plan.h"

#include <mutex>
#include <unordered_set>

#include "arrow/compute/api_vector.h"
#include "arrow/compute/exec.h"
#include "arrow/compute/exec/expression.h"
#include "arrow/datum.h"
#include "arrow/result.h"
#include "arrow/util/async_generator.h"
#include "arrow/util/checked_cast.h"
#include "arrow/util/logging.h"
#include "arrow/util/optional.h"

namespace arrow {

using internal::checked_cast;

namespace compute {

namespace {

struct ExecPlanImpl : public ExecPlan {
  explicit ExecPlanImpl(ExecContext* exec_context) : ExecPlan(exec_context) {}

  ~ExecPlanImpl() override {
    if (started_ && !finished_.is_finished()) {
      ARROW_LOG(WARNING) << "Plan was destroyed before finishing";
      StopProducing();
      finished().Wait();
    }
  }

  ExecNode* AddNode(std::unique_ptr<ExecNode> node) {
    if (node->num_inputs() == 0) {
      sources_.push_back(node.get());
    }
    if (node->num_outputs() == 0) {
      sinks_.push_back(node.get());
    }
    nodes_.push_back(std::move(node));
    return nodes_.back().get();
  }

  Status Validate() const {
    if (nodes_.empty()) {
      return Status::Invalid("ExecPlan has no node");
    }
    for (const auto& node : nodes_) {
      RETURN_NOT_OK(node->Validate());
    }
    return Status::OK();
  }

  Status StartProducing() {
    if (started_) {
      return Status::Invalid("restarted ExecPlan");
    }
    started_ = true;

    // producers precede consumers
    sorted_nodes_ = TopoSort();

    std::vector<Future<>> futures;

    Status st = Status::OK();

    using rev_it = std::reverse_iterator<NodeVector::iterator>;
    for (rev_it it(sorted_nodes_.end()), end(sorted_nodes_.begin()); it != end; ++it) {
      auto node = *it;

      st = node->StartProducing();
      if (!st.ok()) {
        // Stop nodes that successfully started, in reverse order
        stopped_ = true;
        StopProducingImpl(it.base(), sorted_nodes_.end());
        break;
      }

      futures.push_back(node->finished());
    }

    finished_ = AllComplete(std::move(futures));
    return st;
  }

  void StopProducing() {
    DCHECK(started_) << "stopped an ExecPlan which never started";
    stopped_ = true;

    StopProducingImpl(sorted_nodes_.begin(), sorted_nodes_.end());
  }

  template <typename It>
  void StopProducingImpl(It begin, It end) {
    for (auto it = begin; it != end; ++it) {
      auto node = *it;
      node->StopProducing();
    }
  }

  NodeVector TopoSort() {
    struct Impl {
      const std::vector<std::unique_ptr<ExecNode>>& nodes;
      std::unordered_set<ExecNode*> visited;
      NodeVector sorted;

      explicit Impl(const std::vector<std::unique_ptr<ExecNode>>& nodes) : nodes(nodes) {
        visited.reserve(nodes.size());
        sorted.resize(nodes.size());

        for (const auto& node : nodes) {
          Visit(node.get());
        }

        DCHECK_EQ(visited.size(), nodes.size());
      }

      void Visit(ExecNode* node) {
        if (visited.count(node) != 0) return;

        for (auto input : node->inputs()) {
          // Ensure that producers are inserted before this consumer
          Visit(input);
        }

        sorted[visited.size()] = node;
        visited.insert(node);
      }
    };

    return std::move(Impl{nodes_}.sorted);
  }

  Future<> finished_ = Future<>::MakeFinished();
  bool started_ = false, stopped_ = false;
  std::vector<std::unique_ptr<ExecNode>> nodes_;
  NodeVector sources_, sinks_;
  NodeVector sorted_nodes_;
};

ExecPlanImpl* ToDerived(ExecPlan* ptr) { return checked_cast<ExecPlanImpl*>(ptr); }

const ExecPlanImpl* ToDerived(const ExecPlan* ptr) {
  return checked_cast<const ExecPlanImpl*>(ptr);
}

util::optional<int> GetNodeIndex(const std::vector<ExecNode*>& nodes,
                                 const ExecNode* node) {
  for (int i = 0; i < static_cast<int>(nodes.size()); ++i) {
    if (nodes[i] == node) return i;
  }
  return util::nullopt;
}

}  // namespace

Result<std::shared_ptr<ExecPlan>> ExecPlan::Make(ExecContext* ctx) {
  return std::shared_ptr<ExecPlan>(new ExecPlanImpl{ctx});
}

ExecNode* ExecPlan::AddNode(std::unique_ptr<ExecNode> node) {
  return ToDerived(this)->AddNode(std::move(node));
}

const ExecPlan::NodeVector& ExecPlan::sources() const {
  return ToDerived(this)->sources_;
}

const ExecPlan::NodeVector& ExecPlan::sinks() const { return ToDerived(this)->sinks_; }

Status ExecPlan::Validate() { return ToDerived(this)->Validate(); }

Status ExecPlan::StartProducing() { return ToDerived(this)->StartProducing(); }

void ExecPlan::StopProducing() { ToDerived(this)->StopProducing(); }

Future<> ExecPlan::finished() { return ToDerived(this)->finished_; }

ExecNode::ExecNode(ExecPlan* plan, std::string label, NodeVector inputs,
                   std::vector<std::string> input_labels,
                   std::shared_ptr<Schema> output_schema, int num_outputs)
    : plan_(plan),
      label_(std::move(label)),
      inputs_(std::move(inputs)),
      input_labels_(std::move(input_labels)),
      output_schema_(std::move(output_schema)),
      num_outputs_(num_outputs) {
  for (auto input : inputs_) {
    input->outputs_.push_back(this);
  }
}

Status ExecNode::Validate() const {
  if (inputs_.size() != input_labels_.size()) {
    return Status::Invalid("Invalid number of inputs for '", label(), "' (expected ",
                           num_inputs(), ", actual ", input_labels_.size(), ")");
  }

  if (static_cast<int>(outputs_.size()) != num_outputs_) {
    return Status::Invalid("Invalid number of outputs for '", label(), "' (expected ",
                           num_outputs(), ", actual ", outputs_.size(), ")");
  }

  for (auto out : outputs_) {
    auto input_index = GetNodeIndex(out->inputs(), this);
    if (!input_index) {
      return Status::Invalid("Node '", label(), "' outputs to node '", out->label(),
                             "' but is not listed as an input.");
    }
  }

  return Status::OK();
}

struct SourceNode : ExecNode {
  SourceNode(ExecPlan* plan, std::string label, std::shared_ptr<Schema> output_schema,
             AsyncGenerator<util::optional<ExecBatch>> generator)
      : ExecNode(plan, std::move(label), {}, {}, std::move(output_schema),
                 /*num_outputs=*/1),
        generator_(std::move(generator)) {}

  const char* kind_name() override { return "SourceNode"; }

  [[noreturn]] static void NoInputs() {
    DCHECK(false) << "no inputs; this should never be called";
    std::abort();
  }
  [[noreturn]] void InputReceived(ExecNode*, int, ExecBatch) override { NoInputs(); }
  [[noreturn]] void ErrorReceived(ExecNode*, Status) override { NoInputs(); }
  [[noreturn]] void InputFinished(ExecNode*, int) override { NoInputs(); }

  Status StartProducing() override {
    DCHECK(!stop_requested_) << "Restarted SourceNode";

    CallbackOptions options;
    if (auto executor = plan()->exec_context()->executor()) {
      // These options will transfer execution to the desired Executor if necessary.
      // This can happen for in-memory scans where batches didn't require
      // any CPU work to decode. Otherwise, parsing etc should have already
      // been placed us on the desired Executor and no queues will be pushed to.
      options.executor = executor;
      options.should_schedule = ShouldSchedule::IfDifferentExecutor;
    }

    finished_ = Loop([this, options] {
                  std::unique_lock<std::mutex> lock(mutex_);
                  int seq = batch_count_++;
                  if (stop_requested_) {
                    return Future<ControlFlow<int>>::MakeFinished(Break(seq));
                  }
                  lock.unlock();

                  return generator_().Then(
                      [=](const util::optional<ExecBatch>& batch) -> ControlFlow<int> {
                        std::unique_lock<std::mutex> lock(mutex_);
                        if (IsIterationEnd(batch) || stop_requested_) {
                          stop_requested_ = true;
                          return Break(seq);
                        }
                        lock.unlock();

                        outputs_[0]->InputReceived(this, seq, *batch);
                        return Continue();
                      },
                      [=](const Status& error) -> ControlFlow<int> {
                        // NB: ErrorReceived is independent of InputFinished, but
                        // ErrorReceived will usually prompt StopProducing which will
                        // prompt InputFinished. ErrorReceived may still be called from a
                        // node which was requested to stop (indeed, the request to stop
                        // may prompt an error).
                        std::unique_lock<std::mutex> lock(mutex_);
                        stop_requested_ = true;
                        lock.unlock();
                        outputs_[0]->ErrorReceived(this, error);
                        return Break(seq);
                      },
                      options);
                }).Then([&](int seq) { outputs_[0]->InputFinished(this, seq); });

    return Status::OK();
  }

  void PauseProducing(ExecNode* output) override {}

  void ResumeProducing(ExecNode* output) override {}

  void StopProducing(ExecNode* output) override {
    DCHECK_EQ(output, outputs_[0]);
    StopProducing();
  }

  void StopProducing() override {
    std::unique_lock<std::mutex> lock(mutex_);
    stop_requested_ = true;
  }

  Future<> finished() override { return finished_; }

 private:
  std::mutex mutex_;
  bool stop_requested_{false};
  int batch_count_{0};
  Future<> finished_ = Future<>::MakeFinished();
  AsyncGenerator<util::optional<ExecBatch>> generator_;
};

ExecNode* MakeSourceNode(ExecPlan* plan, std::string label,
                         std::shared_ptr<Schema> output_schema,
                         AsyncGenerator<util::optional<ExecBatch>> generator) {
  return plan->EmplaceNode<SourceNode>(plan, std::move(label), std::move(output_schema),
                                       std::move(generator));
}

struct FilterNode : ExecNode {
  FilterNode(ExecNode* input, std::string label, Expression filter)
      : ExecNode(input->plan(), std::move(label), {input}, {"target"},
                 /*output_schema=*/input->output_schema(),
                 /*num_outputs=*/1),
        filter_(std::move(filter)) {}

  const char* kind_name() override { return "FilterNode"; }

  Result<ExecBatch> DoFilter(const ExecBatch& target) {
    ARROW_ASSIGN_OR_RAISE(Expression simplified_filter,
                          SimplifyWithGuarantee(filter_, target.guarantee));

    ARROW_ASSIGN_OR_RAISE(Datum mask, ExecuteScalarExpression(simplified_filter, target,
                                                              plan()->exec_context()));

    if (mask.is_scalar()) {
      const auto& mask_scalar = mask.scalar_as<BooleanScalar>();
      if (mask_scalar.is_valid && mask_scalar.value) {
        return target;
      }

      return target.Slice(0, 0);
    }

    // if the values are all scalar then the mask must also be
    DCHECK(!std::all_of(target.values.begin(), target.values.end(),
                        [](const Datum& value) { return value.is_scalar(); }));

    auto values = target.values;
    for (auto& value : values) {
      if (value.is_scalar()) continue;
      ARROW_ASSIGN_OR_RAISE(value, Filter(value, mask, FilterOptions::Defaults()));
    }
    return ExecBatch::Make(std::move(values));
  }

  void InputReceived(ExecNode* input, int seq, ExecBatch batch) override {
    DCHECK_EQ(input, inputs_[0]);

    auto maybe_filtered = DoFilter(std::move(batch));
    if (!maybe_filtered.ok()) {
      outputs_[0]->ErrorReceived(this, maybe_filtered.status());
      return;
    }

    maybe_filtered->guarantee = batch.guarantee;
    outputs_[0]->InputReceived(this, seq, maybe_filtered.MoveValueUnsafe());
  }

  void ErrorReceived(ExecNode* input, Status error) override {
    DCHECK_EQ(input, inputs_[0]);
    outputs_[0]->ErrorReceived(this, std::move(error));
  }

  void InputFinished(ExecNode* input, int seq) override {
    DCHECK_EQ(input, inputs_[0]);
    outputs_[0]->InputFinished(this, seq);
  }

  Status StartProducing() override { return Status::OK(); }

  void PauseProducing(ExecNode* output) override {}

  void ResumeProducing(ExecNode* output) override {}

  void StopProducing(ExecNode* output) override {
    DCHECK_EQ(output, outputs_[0]);
    StopProducing();
  }

  void StopProducing() override { inputs_[0]->StopProducing(this); }

  Future<> finished() override { return inputs_[0]->finished(); }

 private:
  Expression filter_;
};

Result<ExecNode*> MakeFilterNode(ExecNode* input, std::string label, Expression filter) {
  if (!filter.IsBound()) {
    ARROW_ASSIGN_OR_RAISE(filter, filter.Bind(*input->output_schema()));
  }

  if (filter.type()->id() != Type::BOOL) {
    return Status::TypeError("Filter expression must evaluate to bool, but ",
                             filter.ToString(), " evaluates to ",
                             filter.type()->ToString());
  }

  return input->plan()->EmplaceNode<FilterNode>(input, std::move(label),
                                                std::move(filter));
}

struct ProjectNode : ExecNode {
  ProjectNode(ExecNode* input, std::string label, std::shared_ptr<Schema> output_schema,
              std::vector<Expression> exprs)
      : ExecNode(input->plan(), std::move(label), {input}, {"target"},
                 /*output_schema=*/std::move(output_schema),
                 /*num_outputs=*/1),
        exprs_(std::move(exprs)) {}

  const char* kind_name() override { return "ProjectNode"; }

  Result<ExecBatch> DoProject(const ExecBatch& target) {
    std::vector<Datum> values{exprs_.size()};
    for (size_t i = 0; i < exprs_.size(); ++i) {
      ARROW_ASSIGN_OR_RAISE(Expression simplified_expr,
                            SimplifyWithGuarantee(exprs_[i], target.guarantee));

      ARROW_ASSIGN_OR_RAISE(values[i], ExecuteScalarExpression(simplified_expr, target,
                                                               plan()->exec_context()));
    }
    return ExecBatch{std::move(values), target.length};
  }

  void InputReceived(ExecNode* input, int seq, ExecBatch batch) override {
    DCHECK_EQ(input, inputs_[0]);

    auto maybe_projected = DoProject(std::move(batch));
    if (!maybe_projected.ok()) {
      outputs_[0]->ErrorReceived(this, maybe_projected.status());
      return;
    }

    maybe_projected->guarantee = batch.guarantee;
    outputs_[0]->InputReceived(this, seq, maybe_projected.MoveValueUnsafe());
  }

  void ErrorReceived(ExecNode* input, Status error) override {
    DCHECK_EQ(input, inputs_[0]);
    outputs_[0]->ErrorReceived(this, std::move(error));
  }

  void InputFinished(ExecNode* input, int seq) override {
    DCHECK_EQ(input, inputs_[0]);
    outputs_[0]->InputFinished(this, seq);
  }

  Status StartProducing() override { return Status::OK(); }

  void PauseProducing(ExecNode* output) override {}

  void ResumeProducing(ExecNode* output) override {}

  void StopProducing(ExecNode* output) override {
    DCHECK_EQ(output, outputs_[0]);
    StopProducing();
  }

  void StopProducing() override { inputs_[0]->StopProducing(this); }

  Future<> finished() override { return inputs_[0]->finished(); }

 private:
  std::vector<Expression> exprs_;
};

Result<ExecNode*> MakeProjectNode(ExecNode* input, std::string label,
                                  std::vector<Expression> exprs) {
  FieldVector fields(exprs.size());

  int i = 0;
  for (auto& expr : exprs) {
    if (!expr.IsBound()) {
      ARROW_ASSIGN_OR_RAISE(expr, expr.Bind(*input->output_schema()));
    }
    fields[i] = field(expr.ToString(), expr.type());
    ++i;
  }

  return input->plan()->EmplaceNode<ProjectNode>(
      input, std::move(label), schema(std::move(fields)), std::move(exprs));
}

struct SinkNode : ExecNode {
  SinkNode(ExecNode* input, std::string label,
           AsyncGenerator<util::optional<ExecBatch>>* generator)
      : ExecNode(input->plan(), std::move(label), {input}, {"collected"}, {},
                 /*num_outputs=*/0),
        producer_(MakeProducer(generator)) {}

  static PushGenerator<util::optional<ExecBatch>>::Producer MakeProducer(
      AsyncGenerator<util::optional<ExecBatch>>* out_gen) {
    PushGenerator<util::optional<ExecBatch>> gen;
    auto out = gen.producer();
    *out_gen = std::move(gen);
    return out;
  }

  const char* kind_name() override { return "SinkNode"; }

  Status StartProducing() override {
    finished_ = Future<>::Make();
    return Status::OK();
  }

  // sink nodes have no outputs from which to feel backpressure
  [[noreturn]] static void NoOutputs() {
    DCHECK(false) << "no outputs; this should never be called";
    std::abort();
  }
  [[noreturn]] void ResumeProducing(ExecNode* output) override { NoOutputs(); }
  [[noreturn]] void PauseProducing(ExecNode* output) override { NoOutputs(); }
  [[noreturn]] void StopProducing(ExecNode* output) override { NoOutputs(); }

  void StopProducing() override {
    Finish();
    inputs_[0]->StopProducing(this);
  }

  Future<> finished() override { return finished_; }

  void InputReceived(ExecNode* input, int seq_num, ExecBatch batch) override {
    DCHECK_EQ(input, inputs_[0]);

<<<<<<< HEAD
    if (stopped_) return;
=======
    std::unique_lock<std::mutex> lock(mutex_);
    if (finished_.is_finished()) return;
>>>>>>> 8b31684d

    producer_.Push(std::move(batch));

    std::unique_lock<std::mutex> lock(mutex_);
  
    ++num_received_;
    if (num_received_ == emit_stop_) {
      lock.unlock();
      Finish();
      lock.lock();
    }

    if (emit_stop_ != -1) {
      DCHECK_LE(seq_num, emit_stop_);
    }
    lock.unlock();
  }

  void ErrorReceived(ExecNode* input, Status error) override {
    DCHECK_EQ(input, inputs_[0]);
    producer_.Push(std::move(error));
    Finish();
    inputs_[0]->StopProducing(this);
  }

  void InputFinished(ExecNode* input, int seq_stop) override {
    std::unique_lock<std::mutex> lock(mutex_);
    emit_stop_ = seq_stop;
    lock.unlock();
    Finish();
  }

 private:
  void Finish() {
    if (producer_.Close()) {
      finished_.MarkFinished();
    }
  }

  std::mutex mutex_;

  int num_received_ = 0;
  int emit_stop_ = -1;
  Future<> finished_ = Future<>::MakeFinished();

  PushGenerator<util::optional<ExecBatch>>::Producer producer_;
};

AsyncGenerator<util::optional<ExecBatch>> MakeSinkNode(ExecNode* input,
                                                       std::string label) {
  AsyncGenerator<util::optional<ExecBatch>> out;
  (void)input->plan()->EmplaceNode<SinkNode>(input, std::move(label), &out);
  return out;
}

struct GroupByNode : ExecNode {
  GroupByNode(ExecNode* input, std::string label, std::shared_ptr<Schema> output_schema,
              ExecContext* ctx, const std::vector<int>&& key_field_ids,
              std::unique_ptr<internal::Grouper>&& grouper,
              const std::vector<int>&& agg_src_field_ids,
              const std::vector<const HashAggregateKernel*>&& agg_kernels,
              std::vector<std::unique_ptr<KernelState>>&& agg_states)
      : ExecNode(input->plan(), std::move(label), {input}, {"groupby"},
                 std::move(output_schema), /*num_outputs=*/1),
        ctx_(ctx),
        key_field_ids_(std::move(key_field_ids)),
        grouper_(std::move(grouper)),
        agg_src_field_ids_(std::move(agg_src_field_ids)),
        agg_kernels_(std::move(agg_kernels)),
        agg_states_(std::move(agg_states)) {}

  const char* kind_name() override { return "GroupByNode"; }

  Status ProcessInputBatch(const ExecBatch& batch) {
    // Create a batch with key columns
    std::vector<Datum> keys(key_field_ids_.size());
    for (size_t i = 0; i < key_field_ids_.size(); ++i) {
      keys[i] = batch.values[key_field_ids_[i]];
    }
    ARROW_ASSIGN_OR_RAISE(ExecBatch key_batch, ExecBatch::Make(keys));

    // Create a batch with group ids
    ARROW_ASSIGN_OR_RAISE(Datum id_batch, grouper_->Consume(key_batch));

    // Execute aggregate kernels
<<<<<<< HEAD
    auto num_groups = grouper_->num_groups();
    for (size_t i = 0; i < agg_kernels_.size(); ++i) {
      KernelContext kernel_ctx{ctx_};
      kernel_ctx.SetState(agg_states_[i].get());
      ARROW_ASSIGN_OR_RAISE(
          auto agg_batch, ExecBatch::Make({batch.values[agg_src_field_ids_[i]], id_batch,
                                           Datum(num_groups)}));
=======
    for (size_t i = 0; i < agg_kernels_.size(); ++i) {
      KernelContext kernel_ctx{ctx_};
      kernel_ctx.SetState(agg_states_[i].get());

      ARROW_ASSIGN_OR_RAISE(
          auto agg_batch,
          ExecBatch::Make({batch.values[agg_src_field_ids_[i]], id_batch}));

      RETURN_NOT_OK(agg_kernels_[i]->resize(&kernel_ctx, grouper_->num_groups()));
>>>>>>> 8b31684d
      RETURN_NOT_OK(agg_kernels_[i]->consume(&kernel_ctx, agg_batch));
    }

    return Status::OK();
  }

  Status OutputResult() {
    // Finalize output
    ArrayDataVector out_data(agg_kernels_.size() + key_field_ids_.size());
    auto it = out_data.begin();

    for (size_t i = 0; i < agg_kernels_.size(); ++i) {
      KernelContext batch_ctx{ctx_};
      batch_ctx.SetState(agg_states_[i].get());
      Datum out;
      RETURN_NOT_OK(agg_kernels_[i]->finalize(&batch_ctx, &out));
      *it++ = out.array();
    }

    ARROW_ASSIGN_OR_RAISE(ExecBatch out_keys, grouper_->GetUniques());
    for (const auto& key : out_keys.values) {
      *it++ = key.array();
    }

    uint32_t num_groups = grouper_->num_groups();
    int num_result_batches = (num_groups + output_batch_size_ - 1) / output_batch_size_;
    outputs_[0]->InputFinished(this, num_result_batches);

    for (int i = 0; i < num_result_batches; ++i) {
      // Check finished flag
<<<<<<< HEAD
      if (finished_) {
=======
      if (finished_.is_finished()) {
>>>>>>> 8b31684d
        break;
      }

      // Slice arrays
      int64_t batch_start = i * output_batch_size_;
      int64_t batch_length =
          std::min(output_batch_size_, static_cast<int>(num_groups - batch_start));
      std::vector<Datum> output_slices(out_data.size());
      for (size_t out_field_id = 0; out_field_id < out_data.size(); ++out_field_id) {
        output_slices[out_field_id] =
            out_data[out_field_id]->Slice(batch_start, batch_length);
      }

      ARROW_ASSIGN_OR_RAISE(ExecBatch output_batch, ExecBatch::Make(output_slices));
      outputs_[0]->InputReceived(this, i, output_batch);
    }

    return Status::OK();
  }

  void InputReceived(ExecNode* input, int seq, ExecBatch batch) override {
    DCHECK_EQ(input, inputs_[0]);

    std::unique_lock<std::mutex> lock(mutex_);

    Status status = ProcessInputBatch(batch);
    if (!status.ok()) {
      ErrorReceived(input, status);
      return;
    }

    ++num_input_batches_processed_;
    if (num_input_batches_processed_ == num_input_batches_total_) {
      status = OutputResult();
      if (!status.ok()) {
        ErrorReceived(input, status);
        return;
      }
    }
  }

  void ErrorReceived(ExecNode* input, Status error) override {
    DCHECK_EQ(input, inputs_[0]);

    outputs_[0]->ErrorReceived(this, std::move(error));
    StopProducing();
  }

  void InputFinished(ExecNode* input, int seq) override {
    DCHECK_EQ(input, inputs_[0]);

    std::unique_lock<std::mutex> lock(mutex_);
<<<<<<< HEAD
    
    num_input_batches_total_ = seq;
    if (num_input_batches_processed_ == num_input_batches_total_) {
      Status status = OutputResult();
      if (!status.ok()) {
        ErrorReceived(input, status);
        return;
      }
    }
  }

  Status StartProducing() override { return Status::OK(); }
=======

    num_input_batches_total_ = seq;
    if (num_input_batches_processed_ == num_input_batches_total_) {
      Status status = OutputResult();
      lock.unlock();

      if (!status.ok()) {
        ErrorReceived(input, status);
      } else {
        finished_.MarkFinished();
      }
    }
  }

  Status StartProducing() override {
    finished_ = Future<>::Make();
    return Status::OK();
  }
>>>>>>> 8b31684d

  void PauseProducing(ExecNode* output) override {}

  void ResumeProducing(ExecNode* output) override {}

  void StopProducing(ExecNode* output) override {
    DCHECK_EQ(output, outputs_[0]);
    inputs_[0]->StopProducing(this);

<<<<<<< HEAD
    finished_ = true;
=======
    finished_.MarkFinished();
>>>>>>> 8b31684d
  }

  void StopProducing() override { StopProducing(outputs_[0]); }

<<<<<<< HEAD
 private:
  ExecContext* ctx_;
  std::mutex mutex_;
  bool finished_{false};
=======
  Future<> finished() override { return finished_; }

 private:
  ExecContext* ctx_;
  std::mutex mutex_;
  Future<> finished_ = Future<>::MakeFinished();
>>>>>>> 8b31684d
  int num_input_batches_processed_{0};
  int num_input_batches_total_{-1};
  int output_batch_size_{32 * 1024};

  const std::vector<int> key_field_ids_;
  std::unique_ptr<internal::Grouper> grouper_;
  const std::vector<int> agg_src_field_ids_;
  const std::vector<const HashAggregateKernel*> agg_kernels_;
  std::vector<std::unique_ptr<KernelState>> agg_states_;
};

namespace internal {
Result<std::vector<const HashAggregateKernel*>> GetKernels(
    ExecContext* ctx, const std::vector<internal::Aggregate>& aggregates,
    const std::vector<ValueDescr>& in_descrs);
Result<std::vector<std::unique_ptr<KernelState>>> InitKernels(
    const std::vector<const HashAggregateKernel*>& kernels, ExecContext* ctx,
    const std::vector<internal::Aggregate>& aggregates,
    const std::vector<ValueDescr>& in_descrs);
Result<FieldVector> ResolveKernels(
    const std::vector<internal::Aggregate>& aggregates,
    const std::vector<const HashAggregateKernel*>& kernels,
    const std::vector<std::unique_ptr<KernelState>>& states, ExecContext* ctx,
    const std::vector<ValueDescr>& descrs);
}  // namespace internal

Result<ExecNode*> MakeGroupByNode(ExecNode* input, std::string label,
                                  std::vector<std::string> keys,
                                  std::vector<std::string> agg_srcs,
                                  std::vector<internal::Aggregate> aggs,
                                  ExecContext* ctx) {
  // Get input schema
  auto input_schema = input->output_schema();

  // Find input field indices for key fields
  std::vector<int> key_field_ids(keys.size());
  for (size_t i = 0; i < keys.size(); ++i) {
<<<<<<< HEAD
    int key_field_id = input_schema->GetFieldIndex(keys[i]);
    if (key_field_id < 0) {
      return Status::Invalid("Key field named '", keys[i],
                             "' not found or not unique in the input schema.");
    }
    key_field_ids[i] = key_field_id;
=======
    ARROW_ASSIGN_OR_RAISE(auto match, FieldRef(keys[i]).FindOne(*input_schema));
    key_field_ids[i] = match[0];
>>>>>>> 8b31684d
  }

  // Build vector of key field data types
  std::vector<ValueDescr> key_descrs(keys.size());
  for (size_t i = 0; i < keys.size(); ++i) {
    auto key_field_id = key_field_ids[i];
    key_descrs[i] = ValueDescr(input_schema->field(key_field_id)->type());
  }

  // Construct grouper
  ARROW_ASSIGN_OR_RAISE(auto grouper, internal::Grouper::Make(key_descrs, ctx));

  // Find input field indices for aggregates
  std::vector<int> agg_src_field_ids(aggs.size());
  for (size_t i = 0; i < aggs.size(); ++i) {
<<<<<<< HEAD
    int agg_src_field_id = input_schema->GetFieldIndex(agg_srcs[i]);
    if (agg_src_field_id < 0) {
      return Status::Invalid("Aggregate source field named '", agg_srcs[i],
                             "' not found or not unique in the input schema.");
    }
    agg_src_field_ids[i] = agg_src_field_id;
=======
    ARROW_ASSIGN_OR_RAISE(auto match, FieldRef(agg_srcs[i]).FindOne(*input_schema));
    agg_src_field_ids[i] = match[0];
>>>>>>> 8b31684d
  }

  // Build vector of aggregate source field data types
  DCHECK_EQ(agg_srcs.size(), aggs.size());
  std::vector<ValueDescr> agg_src_descrs(aggs.size());
  for (size_t i = 0; i < aggs.size(); ++i) {
    auto agg_src_field_id = agg_src_field_ids[i];
<<<<<<< HEAD
    agg_src_descrs[i] = ValueDescr(input_schema->field(agg_src_field_id)->type(),
                                   ValueDescr::ARRAY);
=======
    agg_src_descrs[i] =
        ValueDescr(input_schema->field(agg_src_field_id)->type(), ValueDescr::ARRAY);
>>>>>>> 8b31684d
  }

  // Construct aggregates
  ARROW_ASSIGN_OR_RAISE(auto agg_kernels,
                        internal::GetKernels(ctx, aggs, agg_src_descrs));

  ARROW_ASSIGN_OR_RAISE(auto agg_states,
                        internal::InitKernels(agg_kernels, ctx, aggs, agg_src_descrs));

  ARROW_ASSIGN_OR_RAISE(
      FieldVector agg_result_fields,
      internal::ResolveKernels(aggs, agg_kernels, agg_states, ctx, agg_src_descrs));

  // Build field vector for output schema
  FieldVector output_fields{keys.size() + aggs.size()};

  // Aggregate fields come before key fields to match the behavior of GroupBy function
  for (size_t i = 0; i < aggs.size(); ++i) {
    output_fields[i] = agg_result_fields[i];
  }
  size_t base = aggs.size();
  for (size_t i = 0; i < keys.size(); ++i) {
    int key_field_id = key_field_ids[i];
    output_fields[base + i] = input_schema->field(key_field_id);
  }

  return input->plan()->EmplaceNode<GroupByNode>(
      input, std::move(label), schema(std::move(output_fields)), ctx,
      std::move(key_field_ids), std::move(grouper), std::move(agg_src_field_ids),
      std::move(agg_kernels), std::move(agg_states));
}

}  // namespace compute
}  // namespace arrow<|MERGE_RESOLUTION|>--- conflicted
+++ resolved
@@ -546,12 +546,8 @@
   void InputReceived(ExecNode* input, int seq_num, ExecBatch batch) override {
     DCHECK_EQ(input, inputs_[0]);
 
-<<<<<<< HEAD
-    if (stopped_) return;
-=======
     std::unique_lock<std::mutex> lock(mutex_);
     if (finished_.is_finished()) return;
->>>>>>> 8b31684d
 
     producer_.Push(std::move(batch));
 
@@ -637,25 +633,15 @@
     ARROW_ASSIGN_OR_RAISE(Datum id_batch, grouper_->Consume(key_batch));
 
     // Execute aggregate kernels
-<<<<<<< HEAD
-    auto num_groups = grouper_->num_groups();
     for (size_t i = 0; i < agg_kernels_.size(); ++i) {
       KernelContext kernel_ctx{ctx_};
       kernel_ctx.SetState(agg_states_[i].get());
-      ARROW_ASSIGN_OR_RAISE(
-          auto agg_batch, ExecBatch::Make({batch.values[agg_src_field_ids_[i]], id_batch,
-                                           Datum(num_groups)}));
-=======
-    for (size_t i = 0; i < agg_kernels_.size(); ++i) {
-      KernelContext kernel_ctx{ctx_};
-      kernel_ctx.SetState(agg_states_[i].get());
 
       ARROW_ASSIGN_OR_RAISE(
           auto agg_batch,
           ExecBatch::Make({batch.values[agg_src_field_ids_[i]], id_batch}));
 
       RETURN_NOT_OK(agg_kernels_[i]->resize(&kernel_ctx, grouper_->num_groups()));
->>>>>>> 8b31684d
       RETURN_NOT_OK(agg_kernels_[i]->consume(&kernel_ctx, agg_batch));
     }
 
@@ -686,11 +672,7 @@
 
     for (int i = 0; i < num_result_batches; ++i) {
       // Check finished flag
-<<<<<<< HEAD
-      if (finished_) {
-=======
       if (finished_.is_finished()) {
->>>>>>> 8b31684d
         break;
       }
 
@@ -743,20 +725,6 @@
     DCHECK_EQ(input, inputs_[0]);
 
     std::unique_lock<std::mutex> lock(mutex_);
-<<<<<<< HEAD
-    
-    num_input_batches_total_ = seq;
-    if (num_input_batches_processed_ == num_input_batches_total_) {
-      Status status = OutputResult();
-      if (!status.ok()) {
-        ErrorReceived(input, status);
-        return;
-      }
-    }
-  }
-
-  Status StartProducing() override { return Status::OK(); }
-=======
 
     num_input_batches_total_ = seq;
     if (num_input_batches_processed_ == num_input_batches_total_) {
@@ -775,7 +743,6 @@
     finished_ = Future<>::Make();
     return Status::OK();
   }
->>>>>>> 8b31684d
 
   void PauseProducing(ExecNode* output) override {}
 
@@ -785,28 +752,17 @@
     DCHECK_EQ(output, outputs_[0]);
     inputs_[0]->StopProducing(this);
 
-<<<<<<< HEAD
-    finished_ = true;
-=======
     finished_.MarkFinished();
->>>>>>> 8b31684d
   }
 
   void StopProducing() override { StopProducing(outputs_[0]); }
 
-<<<<<<< HEAD
- private:
-  ExecContext* ctx_;
-  std::mutex mutex_;
-  bool finished_{false};
-=======
   Future<> finished() override { return finished_; }
 
  private:
   ExecContext* ctx_;
   std::mutex mutex_;
   Future<> finished_ = Future<>::MakeFinished();
->>>>>>> 8b31684d
   int num_input_batches_processed_{0};
   int num_input_batches_total_{-1};
   int output_batch_size_{32 * 1024};
@@ -844,17 +800,8 @@
   // Find input field indices for key fields
   std::vector<int> key_field_ids(keys.size());
   for (size_t i = 0; i < keys.size(); ++i) {
-<<<<<<< HEAD
-    int key_field_id = input_schema->GetFieldIndex(keys[i]);
-    if (key_field_id < 0) {
-      return Status::Invalid("Key field named '", keys[i],
-                             "' not found or not unique in the input schema.");
-    }
-    key_field_ids[i] = key_field_id;
-=======
     ARROW_ASSIGN_OR_RAISE(auto match, FieldRef(keys[i]).FindOne(*input_schema));
     key_field_ids[i] = match[0];
->>>>>>> 8b31684d
   }
 
   // Build vector of key field data types
@@ -870,17 +817,8 @@
   // Find input field indices for aggregates
   std::vector<int> agg_src_field_ids(aggs.size());
   for (size_t i = 0; i < aggs.size(); ++i) {
-<<<<<<< HEAD
-    int agg_src_field_id = input_schema->GetFieldIndex(agg_srcs[i]);
-    if (agg_src_field_id < 0) {
-      return Status::Invalid("Aggregate source field named '", agg_srcs[i],
-                             "' not found or not unique in the input schema.");
-    }
-    agg_src_field_ids[i] = agg_src_field_id;
-=======
     ARROW_ASSIGN_OR_RAISE(auto match, FieldRef(agg_srcs[i]).FindOne(*input_schema));
     agg_src_field_ids[i] = match[0];
->>>>>>> 8b31684d
   }
 
   // Build vector of aggregate source field data types
@@ -888,13 +826,8 @@
   std::vector<ValueDescr> agg_src_descrs(aggs.size());
   for (size_t i = 0; i < aggs.size(); ++i) {
     auto agg_src_field_id = agg_src_field_ids[i];
-<<<<<<< HEAD
-    agg_src_descrs[i] = ValueDescr(input_schema->field(agg_src_field_id)->type(),
-                                   ValueDescr::ARRAY);
-=======
     agg_src_descrs[i] =
         ValueDescr(input_schema->field(agg_src_field_id)->type(), ValueDescr::ARRAY);
->>>>>>> 8b31684d
   }
 
   // Construct aggregates
